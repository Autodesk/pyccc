--- conflicted
+++ resolved
@@ -1,3 +1,7 @@
+- name: citest
+  service: test3_6
+  command: docker images
+
 - type: parallel
   services:
    - test3_6
@@ -5,7 +9,6 @@
   steps:
     - command: py.test -n 4
       name: runtests
-  cached: true
 
 
 - name: deploy
@@ -18,7 +21,4 @@
        name: pypi_deploy
   # tests for semantic versions
   tag: '^(0|[1-9]\d*)\.(0|[1-9]\d*)\.(0|[1-9]\d*)(-(0|[1-9]\d*|\d*[a-zA-Z-][0-9a-zA-Z-]*)(\.(0|[1-9]\d*|\d*[a-zA-Z-][0-9a-zA-Z-]*))*)?(\+[0-9a-zA-Z-]+(\.[0-9a-zA-Z-]+)*)?$'
-<<<<<<< HEAD
-=======
-  cached: true
->>>>>>> dc39994e
+
