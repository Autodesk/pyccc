# Copyright 2016 Autodesk Inc.
#
# Licensed under the Apache License, Version 2.0 (the "License");
# you may not use this file except in compliance with the License.
# You may obtain a copy of the License at
#
#     http://www.apache.org/licenses/LICENSE-2.0
#
# Unless required by applicable law or agreed to in writing, software
# distributed under the License is distributed on an "AS IS" BASIS,
# WITHOUT WARRANTIES OR CONDITIONS OF ANY KIND, either express or implied.
# See the License for the specific language governing permissions and
# limitations under the License.
"""
Source code inspections for sending python code to workers
"""
from __future__ import print_function, unicode_literals, absolute_import, division
from future import standard_library, builtins
standard_library.install_aliases()
from future.builtins import *

import inspect
import linecache
import re
import string
<<<<<<< HEAD
from collections import namedtuple
=======
import future_builtins as builtins
>>>>>>> 5cdf07f3

__author__ = 'aaronvirshup'


def get_global_vars(func):
    """ Store any methods or variables bound from the function's closure

    Args:
        func (function): function to inspect

    Returns:
        dict: mapping of variable names to globally bound VARIABLES
        dict: mapping of variable names to globally bound MODULES
    """
    closure = getclosurevars(func)
    if closure['nonlocal']:
        raise TypeError("Can't launch a job with closure variables: %s" %
                        closure['nonlocals'].keys())
    globalvars = dict(modules={},
                      functions={},
                      vars={})
    for name, value in closure['global'].iteritems():
        if inspect.ismodule(value):  # TODO: deal FUNCTIONS from closure
            globalvars['modules'][name] = value.__name__
        elif inspect.isfunction(value):
            globalvars['functions'][name] = value
        else:
            globalvars['vars'][name] = value

    return globalvars


def getsource(classorfunc):
    """ Return the source code for a class or function.

    Notes:
        Returned source will not include any decorators for the object.
        This will only return the explicit declaration of the object, not any dependencies

    Args:
        classorfunc (type or function): the object to get the source code for

    Returns:
        str: source code (without any decorators)
    """
    try:
        source = inspect.getsource(classorfunc)
    except TypeError:  # raised if defined in __main__ - use fallback to get the source instead
        source = getsourcefallback(classorfunc)

    declaration = []

    sourcelines = iter(source.splitlines())

    # First, get the declaration
    found_keyword = False
    for line in sourcelines:
        words = line.split()
        if not words:
            continue
        if words[0] in ('def', 'class'):
            found_keyword = True
        if found_keyword:
            cind = line.find(':')
            if cind > 0:
                declaration.append(line[:cind + 1])
                after_decl = line[cind + 1:].strip()
                break
            else:
                declaration.append(line)

    bodylines = list(sourcelines)  # the rest of the lines are body

    # If it's a class, make sure we import its superclasses
    # Unfortunately, we need to modify the code to make sure the
    # parent classes have the correct names
    # TODO: find a better way to do this without having to parse code
    if type(classorfunc) == type:
        cls = classorfunc
        base_imports = {}
        for base in cls.__bases__:
            if base.__name__ == 'object' and base.__module__ == 'builtins':  # don't import `object`
                continue
            if base in base_imports:
                continue
            if base.__module__ == '__main__':
                continue
            base_imports[base] = 'from %s import %s' % (base.__module__, base.__name__)
        cind = declaration[0].index('class ')

        declstring = declaration[0][:cind] + 'class %s(%s):%s' % (
            cls.__name__,
            ','.join([base.__name__ for base in cls.__bases__]),
            after_decl)
        declaration = [impstring for c, impstring in base_imports.items()
                       if c.__module__ != '__builtin__']
        declaration.append(declstring)

    else:
        declaration[-1] += after_decl

    return '\n'.join(declaration + bodylines)


def getsourcefallback(cls):
    """ Fallback for getting the source of interactively defined classes (typically in ipython)

    This is basically just a patched version of the inspect module, in which
    we get the code by calling inspect.findsource on an *instancemethod* of
    a class for which inspect.findsource fails.
    """
    for attr in cls.__dict__:
        if inspect.ismethod(getattr(cls, attr)):
            imethod = getattr(cls, attr)
            break
    else:
        raise AttributeError(
            "Cannot get this class' source; it does not appear to have any methods")

    ### This part is derived from inspect.findsource ###
    module = inspect.getmodule(cls)
    file = inspect.getfile(imethod)
    lines = linecache.getlines(file, module.__dict__)
    name = cls.__name__
    pat = re.compile(r'^(\s*)class\s*'+name+r'\b')

    # make some effort to find the best matching class definition:
    # use the one with the least indentation, which is the one
    # that's most probably not inside a function definition.
    candidates = []
    toplevel = False
    for i in range(len(lines)):
        match = pat.match(lines[i])
        if match:
            # if it's at toplevel, it's already the best one
            if lines[i][0] == 'c':
                flines, flnum = lines, i
                toplevel = True
                break
            # else add whitespace to candidate list
            candidates.append((match.group(1), i))
    if candidates and not toplevel:
        # this will sort by whitespace, and by line number,
        # less whitespace first
        candidates.sort()
        flines, flnum = lines, candidates[0][1]
    elif not candidates and not toplevel:
        raise IOError('could not find class definition')
    ### end modified inspect.findsource ###

    #### this is what inspect.getsourcelines does ###
    glines = inspect.getblock(flines[flnum:])

    ### And this is what inspect.getsource does ###
    return string.join(glines, "")


def getclosurevars(func):
    """
    NOTE: this is "backported" (copied verbatim) from the python3 inspect module

    Get the mapping of free variables to their current values.

    Returns a named tuple of dicts mapping the current nonlocal, global
    and builtin references as seen by the body of the function. A final
    set of unbound names that could not be resolved is also provided.
    """

    if inspect.ismethod(func):
        func = func.__func__

    if not inspect.isfunction(func):
        raise TypeError("'{!r}' is not a Python function".format(func))

    code = func.__code__
    # Nonlocal references are named in co_freevars and resolved
    # by looking them up in __closure__ by positional index
    if func.__closure__ is None:
        nonlocal_vars = {}
    else:
        nonlocal_vars = {var: cell.cell_contents
                         for var, cell in zip(code.co_freevars, func.__closure__)}

    # Global and builtin references are named in co_names and resolved
    # by looking them up in __globals__ or __builtins__
    global_ns = func.__globals__
    builtin_ns = global_ns.get("__builtins__", builtins.__dict__)
    if inspect.ismodule(builtin_ns):
        builtin_ns = builtin_ns.__dict__
    global_vars = {}
    builtin_vars = {}
    unbound_names = set()
    for name in code.co_names:
        if name in ("None", "True", "False"):
            # Because these used to be builtins instead of keywords, they
            # may still show up as name references. We ignore them.
            continue
        try:
            global_vars[name] = global_ns[name]
        except KeyError:
            try:
                builtin_vars[name] = builtin_ns[name]
            except KeyError:
                unbound_names.add(name)

    return {'nonlocal': nonlocal_vars,
            'global': global_vars,
            'builtin': builtin_vars,
            'unbound': unbound_names}<|MERGE_RESOLUTION|>--- conflicted
+++ resolved
@@ -23,11 +23,7 @@
 import linecache
 import re
 import string
-<<<<<<< HEAD
 from collections import namedtuple
-=======
-import future_builtins as builtins
->>>>>>> 5cdf07f3
 
 __author__ = 'aaronvirshup'
 
