# Copyright 2016 Autodesk Inc.
#
# Licensed under the Apache License, Version 2.0 (the "License");
# you may not use this file except in compliance with the License.
# You may obtain a copy of the License at
#
#     http://www.apache.org/licenses/LICENSE-2.0
#
# Unless required by applicable law or agreed to in writing, software
# distributed under the License is distributed on an "AS IS" BASIS,
# WITHOUT WARRANTIES OR CONDITIONS OF ANY KIND, either express or implied.
# See the License for the specific language governing permissions and
# limitations under the License.
<<<<<<< HEAD
from __future__ import print_function, unicode_literals, absolute_import, division
from future import standard_library
standard_library.install_aliases()
from future.builtins import *

import os
from io import StringIO
=======
"""
My standard utilities. Intended to be included in all projects
Obviously everything included here needs to be in the standard library
"""
import sys
from cStringIO import StringIO
>>>>>>> 5cdf07f3
from functools import wraps
from uuid import uuid4
import tempfile
import shutil
import threading
import subprocess
import os

GIST_URL = "https://gist.github.com/avirshup/5dd7d5638acf245b2b1f"
RAW_GIST = 'https://gist.githubusercontent.com/avirshup/5dd7d5638acf245b2b1f/raw/'
MY_PATH = os.path.abspath(__file__)


def gist_diff():
    """Diff this file with the gist on github"""
    remote_file = wget(RAW_GIST)
    proc = subprocess.Popen(('diff - %s'%MY_PATH).split(),
                            stdin=subprocess.PIPE,
                            stdout=subprocess.PIPE)
    stdout, stderr = proc.communicate(remote_file)
    return stdout


def wget(url):
    """
    Download the page into a string
    """
    import urllib.request, urllib.error, urllib.parse
    request = urllib.request.urlopen(url)
    ":type: urllib2.req"
    filestring = request.read()
    return filestring


<<<<<<< HEAD
def if_not_none(item,default):
=======
def if_not_none(item, default):
>>>>>>> 5cdf07f3
    if item is None:
        return default
    else:
        return item


<<<<<<< HEAD
def autodecode(b):
    """ Try to decode ``bytes`` to text - try default encoding first, otherwise try to autodetect

    Args:
        b (bytes): byte string

    Returns:
        str: decoded text string
    """
    import warnings
    import chardet

    try:
        return b.decode()
    except UnicodeError:
        result = chardet.detect(b)
        if result['confidence'] < 0.95:
            warnings.warn('autodecode failed with utf-8; guessing %s' % result['encoding'])
        return result.decode(result['encoding'])
=======
def can_use_widgets():
    """ Expanded from from http://stackoverflow.com/a/34092072/1958900
    """
    if 'IPython' not in sys.modules:
        # IPython hasn't been imported, definitely not
        return False
    from IPython import get_ipython

    # check for `kernel` attribute on the IPython instance
    if getattr(get_ipython(), 'kernel', None) is None:
        return False

    try:
        import ipywidgets as ipy
        import traitlets
    except ImportError:
        return False

    return True
>>>>>>> 5cdf07f3


class PipedFile(object):
    """
    Allows us to pass data by filesystem localpath without ever writing it to disk
    To prevent deadlock, we spawn a thread to write to the pipe
    Call it as a context manager:
    >>> with PipedFile(_conte_contentsname=_conten_contentsipepath:
    >>>     print open(pipepath,'r').read()
    """
    def __init__(self, fileobj, filename='pipe'):
        if type(fileobj) in (str, str):
            self.fileobj = StringIO(fileobj)
        else:
            self.fileobj = fileobj
        self.tempdir = None
        assert '/' not in filename,"Filename must not include directory"
        self.filename = filename

    def __enter__(self):
        self.tempdir = tempfile.mkdtemp()
        self.pipe_path = os.path.join(self.tempdir, self.filename)
        os.mkfifo(self.pipe_path)
        self.pipe_thread = threading.Thread(target=self._write_to_pipe)
        self.pipe_thread.start()
        return self.pipe_path

    def _write_to_pipe(self):
        with open(self.pipe_path,'w') as pipe:
            pipe.write(self.fileobj.read())

    def __exit__(self, type, value, traceback):
        if self.tempdir is not None:
            shutil.rmtree(self.tempdir)


def remove_directories(list_of_paths):
    """
    Removes non-leafs from a list of directory paths
    """
    found_dirs = set('/')
    for path in list_of_paths:
        dirs = path.strip().split('/')
        for i in range(2,len(dirs)):
            found_dirs.add( '/'.join(dirs[:i]) )

    paths = [ path for path in list_of_paths if
              (path.strip() not in found_dirs) and path.strip()[-1]!='/' ]
    return paths


class Categorizer(dict):
    """
    Create a dict of lists from an iterable, with dict keys given by keyfn
    """
    def __init__(self,keyfn,iterable):
        super(Categorizer,self).__init__()
        self.keyfn = keyfn
        for item in iterable:
            self.add(item)

    def add(self, item):
        key = self.keyfn(item)
        if key not in self:
            self[key] = []
        self[key].append(item)


def make_local_temp_dir():
    tempdir = '/tmp/%s' % uuid4()
    os.mkdir(tempdir)
    return tempdir


class DotDict(dict):
    """Dict with items accessible as attributes"""
    def __getattr__(self,item):
        return self[item]

    def __setattr__(self,item,val):
        self[item] = val


class Alias(object):
    """
    Descriptor that calls a child object's method.
    e.g.
    >>> class A(object):
    >>>     childkeys = Alias('child.keys')
    >>>     child = dict()
    >>>
    >>> a = A()
    >>> a.child['key'] = 'value'
    >>> a.childkeys() #calls a.child.keys(), returns ['key']
    """
    def __init__(self, objmethod):
        objname, methodname = objmethod.split('.')
        self.objname = objname
        self.methodname = methodname

    def __get__(self, instance, owner):
        proxied = getattr(instance, self.objname)
        return getattr(proxied,self.methodname)


class MarkdownTable(object):
    def __init__(self,*categories):
        self.categories = categories
        self.lines = []

    def add_line(self,obj):
        if hasattr(obj,'keys'):
            newline = [obj.get(cat,'') for cat in self.categories]
        else:
            assert len(obj) == len(self.categories)
            newline = obj
        self.lines.append(newline)

    def markdown(self,replace=None):
        if replace is None: replace = {}
        outlines = ['| '+' | '.join(self.categories)+' |',
                    '|-' +''.join('|-' for x in self.categories) + '|']

        for line in self.lines:
            nextline = [str(replace.get(val,val)) for val in line]
            outlines.append('| '+' | '.join(nextline)+' |')
        return '\n'.join(outlines)


# class ArgumentDecorator(decorator):
#     def __init__(self,function,
#                  allexcept=None,
#                  only=None,
#                  append_docstring=False):
#         """
#         Transfer parts of a call signature from one function to another.
#         Intended for use as a decorator
#         :param function: function to take the call signature from
#         :param allexcept: transfer all function parameters except these (mutually exclusive with only)
#         :type allexcept: list
#         :param only: only transfer these function parameters (mutually exclusive with allexcept)
#         :type allexcept: list
#         """
#         if allexcept is not None and only is not None:
#             raise ValueError(
#                 'Argument decorator should be called with EITHER "allexcept" or "only" OR neither')
#
#         argspec = inspect.getargspec(function)
#         args = set(argspec.args)
#         if only is not None:
#             only = set(only)
#             self.arg_bindings = {x:None for x in args if x not in only}
#             for a in only: assert a in args
#         elif allexcept is not None:
#             self.arg_bindings = {x:None for x in allexcept}
#             for a in allexcept: assert a in args
#         else:
#             self.arg_bindings = {}
#         self.append_docstring = append_docstring
#         self.parent_doc = self.mask_docstring(function)
#
#     def mask_docstring(self,function):
#         """
#         Eventually should parse docstring and remove documentation for hidden arguments.
#         For now, does nothing
#         """
#         return function.__doc__
#
#     def __call__(self,function):
#         """
#         Updates the function's call signature.
#         Appends original function's docstring if append_docstring=True
#         """
#         functools.update_wrapper(function, self.partial_func, [], [])
#         if self.append_docstring:
#             function.__doc__ += '\n'+self.parent_doc
#         return function
#
# # idiomatic decorator name
# args_from = ArgumentDecorator


class DictLike(object):
    __contains__ = Alias('children.__contains__')
    __getitem__ = Alias('children.__getitem__')
    __setitem__ = Alias('children.__setitem__')
    update = Alias('children.update')
    get = Alias('children.get')
    values = Alias('children.values')
    keys = Alias('children.keys')
    items = Alias('children.items')
    itervalues = Alias('children.itervalues')
    iteritems = Alias('children.iteritems')
    iterkeys = Alias('children.iterkeys')

    def __init__(self,**kwargs):
        self.children = {}
        self.children.update(kwargs)



class DocInherit(object):
    """
    Allows methods to inherit docstrings from their superclasses
    FROM http://code.activestate.com/recipes/576862/
    """
    def __init__(self, mthd):
        self.mthd = mthd
        self.name = mthd.__name__

    def __get__(self, obj, cls):
        if obj:
            return self.get_with_inst(obj, cls)
        else:
            return self.get_no_inst(cls)

    def get_with_inst(self, obj, cls):

        overridden = getattr(super(cls, obj), self.name, None)

        @wraps(self.mthd, assigned=('__name__','__module__'))
        def f(*args, **kwargs):
            return self.mthd(obj, *args, **kwargs)

        return self.use_parent_doc(f, overridden)

    def get_no_inst(self, cls):

        for parent in cls.__mro__[1:]:
            overridden = getattr(parent, self.name, None)
            if overridden: break

        @wraps(self.mthd, assigned=('__name__','__module__'))
        def f(*args, **kwargs):
            return self.mthd(*args, **kwargs)

        return self.use_parent_doc(f, overridden)

    def use_parent_doc(self, func, source):
        if source is None:
            raise NameError("Can't find '%s' in parents"%self.name)
        func.__doc__ = source.__doc__
        return func

#idiomatic decorator name
doc_inherit = DocInherit<|MERGE_RESOLUTION|>--- conflicted
+++ resolved
@@ -11,22 +11,13 @@
 # WITHOUT WARRANTIES OR CONDITIONS OF ANY KIND, either express or implied.
 # See the License for the specific language governing permissions and
 # limitations under the License.
-<<<<<<< HEAD
 from __future__ import print_function, unicode_literals, absolute_import, division
 from future import standard_library
 standard_library.install_aliases()
 from future.builtins import *
 
-import os
+import sys
 from io import StringIO
-=======
-"""
-My standard utilities. Intended to be included in all projects
-Obviously everything included here needs to be in the standard library
-"""
-import sys
-from cStringIO import StringIO
->>>>>>> 5cdf07f3
 from functools import wraps
 from uuid import uuid4
 import tempfile
@@ -61,18 +52,13 @@
     return filestring
 
 
-<<<<<<< HEAD
-def if_not_none(item,default):
-=======
 def if_not_none(item, default):
->>>>>>> 5cdf07f3
     if item is None:
         return default
     else:
         return item
 
 
-<<<<<<< HEAD
 def autodecode(b):
     """ Try to decode ``bytes`` to text - try default encoding first, otherwise try to autodetect
 
@@ -92,7 +78,8 @@
         if result['confidence'] < 0.95:
             warnings.warn('autodecode failed with utf-8; guessing %s' % result['encoding'])
         return result.decode(result['encoding'])
-=======
+
+
 def can_use_widgets():
     """ Expanded from from http://stackoverflow.com/a/34092072/1958900
     """
@@ -112,7 +99,6 @@
         return False
 
     return True
->>>>>>> 5cdf07f3
 
 
 class PipedFile(object):
